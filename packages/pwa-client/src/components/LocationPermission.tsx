import React, { useEffect, useState, useCallback } from 'react';
<<<<<<< HEAD
import { Alert, AlertDescription } from './ui/alert';
import { Button } from './ui/button';
import { Card, CardContent } from './ui/card';
=======
import { useTranslation } from 'react-i18next';
import { Alert, AlertDescription, AlertTitle } from './ui/alert';
import { Button } from './ui/button';
import { Card, CardContent, CardDescription, CardHeader, CardTitle } from './ui/card';
import { Badge } from './ui/badge';
import { Progress } from './ui/progress';
>>>>>>> 31908e11
import {
  MapPin,
  AlertCircle,
  CheckCircle,
  Loader2,
  Navigation,
  RefreshCw
} from 'lucide-react';
import { useLocationCapture } from '../lib/useLocationCapture';

interface LocationPermissionProps {
  onLocationCaptured?: (location: {
    latitude: number;
    longitude: number;
    accuracy: number;
    timestamp: number;
  }) => void;
  onPermissionDenied?: () => void;
  maxAccuracy?: number; // Maximum acceptable accuracy in meters (default: 20)
  autoStart?: boolean; // Automatically request location on mount
}

export const LocationPermission: React.FC<LocationPermissionProps> = ({
  onLocationCaptured,
  onPermissionDenied,
  maxAccuracy = 20,
  autoStart = false
}) => {
  const { t } = useTranslation();
  const [hasStarted, setHasStarted] = useState(false);

  const {
    location,
    error,
    isCapturing,
    permission: permissionStatus,
    captureLocation,
    startWatching: _startWatching,
    stopWatching: _stopWatching,
    isWatching: _isWatching
  } = useLocationCapture({
    enableHighAccuracy: true,
    timeout: 30000,
    maximumAge: 0
  });

  const handleRequestLocation = useCallback(async () => {
    setHasStarted(true);
    await captureLocation();
  }, [captureLocation]);

  const handleRetry = async () => {
    await captureLocation();
  };

  // Auto-start if requested
  useEffect(() => {
    if (autoStart && !hasStarted) {
      setHasStarted(true);
      handleRequestLocation();
    }
  }, [autoStart, hasStarted, handleRequestLocation]);

  // Handle location capture - only call once when location is first captured
  useEffect(() => {
    if (location && onLocationCaptured) {
      onLocationCaptured({
        latitude: location.latitude,
        longitude: location.longitude,
        accuracy: location.accuracy,
        timestamp: location.timestamp
      });
    }
  }, [location, onLocationCaptured]); // Only trigger when timestamp changes (new capture)

  // Handle permission denial
  useEffect(() => {
    if (permissionStatus === 'denied' && onPermissionDenied) {
      onPermissionDenied();
    }
  }, [permissionStatus, onPermissionDenied]);

  // Determine if accuracy is acceptable
  const isAccuracyGood = location ? location.accuracy <= maxAccuracy : false;

  return (
<<<<<<< HEAD
    <Card className="w-full max-w-2xl mx-auto border-0 shadow-lg bg-card">
      <CardContent className="pt-6 space-y-6">
        {/* Permission Denied State */}
        {permissionStatus === 'denied' && (
          <Alert className="border-coral/20 bg-coral/5 dark:bg-coral/10 dark:border-coral/30">
            <AlertCircle className="h-4 w-4 text-coral" />
            <AlertDescription className="dark:text-foreground">
              <strong>Location access blocked</strong><br />
              Please enable location permissions in your browser settings to continue.
=======
    <Card className="w-full max-w-2xl mx-auto">
      <CardHeader>
        <CardTitle className="flex items-center gap-2">
          <Navigation className="h-5 w-5" />
          {t('location.verification_title')}
        </CardTitle>
        <CardDescription>
          {t('location.verification_desc')}
        </CardDescription>
      </CardHeader>
      
      <CardContent className="space-y-4">
        {/* Permission Status */}
        {permissionStatus === 'denied' && (
          <Alert variant="destructive">
            <XCircle className="h-4 w-4" />
            <AlertTitle>{t('location.permission.denied_title')}</AlertTitle>
            <AlertDescription>
              {t('location.permission.denied_desc')}
>>>>>>> 31908e11
            </AlertDescription>
          </Alert>
        )}

        {/* Error State */}
        {error && permissionStatus !== 'denied' && (
<<<<<<< HEAD
          <div className="space-y-4">
            <Alert className="border-peach/30 bg-peach/10 dark:bg-peach/20 dark:border-peach/40">
              <AlertCircle className="h-4 w-4 text-coral" />
              <AlertDescription className="dark:text-foreground">
                <strong>Can't find your location</strong><br />
                {error}
              </AlertDescription>
            </Alert>

            <div className="bg-mint/10 border border-mint/20 rounded-xl p-4 dark:bg-mint/20 dark:border-mint/30">
              <h3 className="font-rubik font-semibold text-sm mb-2 dark:text-foreground">Tips to improve GPS signal:</h3>
              <ul className="space-y-1.5 text-sm text-muted-foreground">
                <li className="flex items-start gap-2">
                  <span className="text-mint mt-0.5">•</span>
                  <span>Move near a window or step outside</span>
                </li>
                <li className="flex items-start gap-2">
                  <span className="text-mint mt-0.5">•</span>
                  <span>Wait a moment for GPS to initialize</span>
                </li>
                <li className="flex items-start gap-2">
                  <span className="text-mint mt-0.5">•</span>
                  <span>Enable Wi-Fi for better location accuracy</span>
                </li>
              </ul>
            </div>

            <Button
              onClick={handleRetry}
              className="w-full bg-coral hover:bg-coral/90 text-white font-semibold rounded-full"
              size="lg"
              disabled={isCapturing}
            >
              {isCapturing ? (
                <>
                  <Loader2 className="mr-2 h-5 w-5 animate-spin" />
                  Finding your location...
                </>
              ) : (
                <>
                  <RefreshCw className="mr-2 h-5 w-5" />
                  Try Again
                </>
              )}
            </Button>
          </div>
=======
          <Alert variant="destructive">
            <AlertCircle className="h-4 w-4" />
            <AlertTitle>{t('location.error_title')}</AlertTitle>
            <AlertDescription>{error}</AlertDescription>
          </Alert>
>>>>>>> 31908e11
        )}

        {/* Loading State */}
        {isCapturing && !location && !error && (
          <div className="flex flex-col items-center justify-center py-12 space-y-4">
            <div className="relative">
              <div className="w-20 h-20 bg-coral/10 rounded-full flex items-center justify-center">
                <Navigation className="h-10 w-10 text-coral" />
              </div>
              <Loader2 className="h-20 w-20 absolute inset-0 animate-spin text-coral" />
            </div>
<<<<<<< HEAD
            <p className="text-lg font-rubik font-semibold">Finding your location...</p>
            <p className="text-sm text-muted-foreground">This usually takes just a few seconds</p>
=======
            <p className="text-sm text-gray-600">{t('location.capturing.title')}</p>
            <p className="text-xs text-gray-500">{t('location.capturing.description')}</p>
>>>>>>> 31908e11
          </div>
        )}

        {/* Success State */}
        {location && !error && (
          <div className="space-y-4">
<<<<<<< HEAD
            <Alert className="border-mint/30 bg-mint/10 dark:bg-mint/20 dark:border-mint/40">
              <CheckCircle className="h-4 w-4 text-mint" />
              <AlertDescription className="dark:text-foreground">
                <strong>Location captured!</strong><br />
                GPS accuracy: {location.accuracy.toFixed(1)}m
                {isAccuracyGood ? ' ✓ Great signal' : ' - Trying to improve...'}
              </AlertDescription>
            </Alert>

            {/* Show retry button if accuracy isn't great */}
            {!isAccuracyGood && (
              <Button
                onClick={handleRetry}
                variant="outline"
                className="w-full border-coral/30 hover:bg-coral/5 rounded-full"
                disabled={isCapturing}
              >
                <RefreshCw className="mr-2 h-4 w-4" />
                {isCapturing ? 'Capturing...' : 'Try for Better Accuracy'}
              </Button>
            )}
          </div>
        )}

        {/* Initial Instructions */}
        {!hasStarted && !error && (
          <div className="space-y-4">
            <div className="text-center py-8">
              <div className="w-20 h-20 bg-coral/10 rounded-full flex items-center justify-center mx-auto mb-4">
                <MapPin className="h-10 w-10 text-coral" />
=======
            <Alert className="border-green-200 bg-green-50">
              <CheckCircle className="h-4 w-4 text-green-600" />
              <AlertTitle className="text-green-800">{t('location.captured.title')}</AlertTitle>
              <AlertDescription className="text-green-700">
                {t('location.captured.description')}
              </AlertDescription>
            </Alert>

            {/* GPS Accuracy Indicator */}
            <div className="space-y-2">
              <div className="flex items-center justify-between">
                <span className="text-sm font-medium">{t('location.accuracy.title')}</span>
                <Badge variant={getAccuracyBadgeVariant(accuracyStatus)}>
                  {accuracyStatus === 'excellent' && t('location.accuracy.excellent')}
                  {accuracyStatus === 'good' && t('location.accuracy.good')}
                  {accuracyStatus === 'fair' && t('location.accuracy.fair')}
                  {accuracyStatus === 'poor' && t('location.accuracy.poor')}
                </Badge>
              </div>

              <Progress value={accuracyPercentage} className="h-2" />

              <div className="flex items-center justify-between text-sm">
                <span className={getAccuracyColor(accuracyStatus)}>
                  {t('location.accuracy.current', { accuracy: currentAccuracy.toFixed(1) })}
                </span>
                <span className="text-gray-500">
                  {t('location.accuracy.required', { maxAccuracy })}
                </span>
              </div>
            </div>

            {/* Location Info */}
            <div className="grid grid-cols-2 gap-4 pt-2">
              <div className="space-y-1">
                <p className="text-xs text-gray-500">{t('common.labels.latitude')}</p>
                <p className="font-mono text-sm">{location.latitude?.toFixed(6)}</p>
              </div>
              <div className="space-y-1">
                <p className="text-xs text-gray-500">{t('common.labels.longitude')}</p>
                <p className="font-mono text-sm">{location.longitude?.toFixed(6)}</p>
              </div>
              <div className="space-y-1">
                <p className="text-xs text-gray-500">{t('common.labels.altitude')}</p>
                <p className="font-mono text-sm">
                  {location.altitude ? `${location.altitude.toFixed(1)}m` : t('common.labels.na')}
                </p>
              </div>
              <div className="space-y-1">
                <p className="text-xs text-gray-500">{t('common.labels.timestamp')}</p>
                <p className="font-mono text-sm">
                  {location?.timestamp ? new Date(location.timestamp).toLocaleTimeString() : t('common.labels.na')}
                </p>
>>>>>>> 31908e11
              </div>
              <h3 className="font-rubik font-bold text-xl mb-2">Verify Your Location</h3>
              <p className="text-muted-foreground">
                We need to confirm you're physically at this location to join the community.
              </p>
            </div>

<<<<<<< HEAD
            <Alert className="bg-cream/50 border-0 dark:bg-muted">
              <AlertDescription className="dark:text-foreground">
                <ul className="space-y-2 text-sm">
                  <li className="flex items-start gap-2">
                    <CheckCircle className="h-4 w-4 mt-0.5 text-mint flex-shrink-0" />
                    <span>Make sure you're at the QR code location</span>
                  </li>
                  <li className="flex items-start gap-2">
                    <CheckCircle className="h-4 w-4 mt-0.5 text-mint flex-shrink-0" />
                    <span>Enable location services on your device</span>
                  </li>
                  <li className="flex items-start gap-2">
                    <CheckCircle className="h-4 w-4 mt-0.5 text-mint flex-shrink-0" />
                    <span>For best results, stand near a window or outside</span>
                  </li>
                </ul>
              </AlertDescription>
            </Alert>
=======
            {/* Warning for poor accuracy */}
            {accuracyStatus === 'poor' && (
              <Alert>
                <AlertCircle className="h-4 w-4" />
                <AlertDescription>
                  {t('location.accuracy.warning')}
                </AlertDescription>
              </Alert>
            )}
          </div>
        )}
>>>>>>> 31908e11

            <Button
              onClick={handleRequestLocation}
              className="w-full bg-coral hover:bg-coral/90 text-white font-semibold py-6 text-lg rounded-full"
              size="lg"
              disabled={isCapturing}
            >
<<<<<<< HEAD
              <Navigation className="mr-2 h-5 w-5" />
              Allow Location Access
            </Button>
          </div>
=======
              {isCapturing ? (
                <>
                  <Loader2 className="mr-2 h-4 w-4 animate-spin" />
                  {t('location.buttons.requesting')}
                </>
              ) : (
                <>
                  <MapPin className="mr-2 h-4 w-4" />
                  {t('location.buttons.allow')}
                </>
              )}
            </Button>
          ) : (
            <>
              {location && (
                <Button 
                  onClick={handleRetry}
                  variant="outline"
                  className="flex-1"
                  disabled={isCapturing}
                >
                  <RefreshCw className="mr-2 h-4 w-4" />
                  {isCapturing ? t('location.buttons.capturing') : t('location.buttons.recapture')}
                </Button>
              )}
            </>
          )}
        </div>

        {/* Instructions */}
        {!location && !error && (
          <Alert>
            <AlertDescription>
              <ul className="list-disc list-inside space-y-1 text-sm">
                <li>{t('location.instructions.at_location')}</li>
                <li>{t('location.instructions.enable_gps')}</li>
                <li>{t('location.instructions.best_accuracy')}</li>
                <li>{t('location.instructions.grant_permission')}</li>
              </ul>
            </AlertDescription>
          </Alert>
>>>>>>> 31908e11
        )}
      </CardContent>
    </Card>
  );
};<|MERGE_RESOLUTION|>--- conflicted
+++ resolved
@@ -1,16 +1,10 @@
 import React, { useEffect, useState, useCallback } from 'react';
-<<<<<<< HEAD
-import { Alert, AlertDescription } from './ui/alert';
-import { Button } from './ui/button';
-import { Card, CardContent } from './ui/card';
-=======
 import { useTranslation } from 'react-i18next';
 import { Alert, AlertDescription, AlertTitle } from './ui/alert';
 import { Button } from './ui/button';
 import { Card, CardContent, CardDescription, CardHeader, CardTitle } from './ui/card';
 import { Badge } from './ui/badge';
 import { Progress } from './ui/progress';
->>>>>>> 31908e11
 import {
   MapPin,
   AlertCircle,
@@ -97,17 +91,6 @@
   const isAccuracyGood = location ? location.accuracy <= maxAccuracy : false;
 
   return (
-<<<<<<< HEAD
-    <Card className="w-full max-w-2xl mx-auto border-0 shadow-lg bg-card">
-      <CardContent className="pt-6 space-y-6">
-        {/* Permission Denied State */}
-        {permissionStatus === 'denied' && (
-          <Alert className="border-coral/20 bg-coral/5 dark:bg-coral/10 dark:border-coral/30">
-            <AlertCircle className="h-4 w-4 text-coral" />
-            <AlertDescription className="dark:text-foreground">
-              <strong>Location access blocked</strong><br />
-              Please enable location permissions in your browser settings to continue.
-=======
     <Card className="w-full max-w-2xl mx-auto">
       <CardHeader>
         <CardTitle className="flex items-center gap-2">
@@ -127,123 +110,34 @@
             <AlertTitle>{t('location.permission.denied_title')}</AlertTitle>
             <AlertDescription>
               {t('location.permission.denied_desc')}
->>>>>>> 31908e11
             </AlertDescription>
           </Alert>
         )}
 
         {/* Error State */}
         {error && permissionStatus !== 'denied' && (
-<<<<<<< HEAD
-          <div className="space-y-4">
-            <Alert className="border-peach/30 bg-peach/10 dark:bg-peach/20 dark:border-peach/40">
-              <AlertCircle className="h-4 w-4 text-coral" />
-              <AlertDescription className="dark:text-foreground">
-                <strong>Can't find your location</strong><br />
-                {error}
-              </AlertDescription>
-            </Alert>
-
-            <div className="bg-mint/10 border border-mint/20 rounded-xl p-4 dark:bg-mint/20 dark:border-mint/30">
-              <h3 className="font-rubik font-semibold text-sm mb-2 dark:text-foreground">Tips to improve GPS signal:</h3>
-              <ul className="space-y-1.5 text-sm text-muted-foreground">
-                <li className="flex items-start gap-2">
-                  <span className="text-mint mt-0.5">•</span>
-                  <span>Move near a window or step outside</span>
-                </li>
-                <li className="flex items-start gap-2">
-                  <span className="text-mint mt-0.5">•</span>
-                  <span>Wait a moment for GPS to initialize</span>
-                </li>
-                <li className="flex items-start gap-2">
-                  <span className="text-mint mt-0.5">•</span>
-                  <span>Enable Wi-Fi for better location accuracy</span>
-                </li>
-              </ul>
-            </div>
-
-            <Button
-              onClick={handleRetry}
-              className="w-full bg-coral hover:bg-coral/90 text-white font-semibold rounded-full"
-              size="lg"
-              disabled={isCapturing}
-            >
-              {isCapturing ? (
-                <>
-                  <Loader2 className="mr-2 h-5 w-5 animate-spin" />
-                  Finding your location...
-                </>
-              ) : (
-                <>
-                  <RefreshCw className="mr-2 h-5 w-5" />
-                  Try Again
-                </>
-              )}
-            </Button>
-          </div>
-=======
           <Alert variant="destructive">
             <AlertCircle className="h-4 w-4" />
             <AlertTitle>{t('location.error_title')}</AlertTitle>
             <AlertDescription>{error}</AlertDescription>
           </Alert>
->>>>>>> 31908e11
         )}
 
         {/* Loading State */}
-        {isCapturing && !location && !error && (
-          <div className="flex flex-col items-center justify-center py-12 space-y-4">
+        {isCapturing && !location && (
+          <div className="flex flex-col items-center justify-center py-8 space-y-4">
             <div className="relative">
-              <div className="w-20 h-20 bg-coral/10 rounded-full flex items-center justify-center">
-                <Navigation className="h-10 w-10 text-coral" />
-              </div>
-              <Loader2 className="h-20 w-20 absolute inset-0 animate-spin text-coral" />
+              <MapPin className="h-12 w-12 text-gray-400" />
+              <Loader2 className="h-12 w-12 absolute inset-0 animate-spin text-primary" />
             </div>
-<<<<<<< HEAD
-            <p className="text-lg font-rubik font-semibold">Finding your location...</p>
-            <p className="text-sm text-muted-foreground">This usually takes just a few seconds</p>
-=======
             <p className="text-sm text-gray-600">{t('location.capturing.title')}</p>
             <p className="text-xs text-gray-500">{t('location.capturing.description')}</p>
->>>>>>> 31908e11
           </div>
         )}
 
-        {/* Success State */}
-        {location && !error && (
+        {/* Location Details */}
+        {location && (
           <div className="space-y-4">
-<<<<<<< HEAD
-            <Alert className="border-mint/30 bg-mint/10 dark:bg-mint/20 dark:border-mint/40">
-              <CheckCircle className="h-4 w-4 text-mint" />
-              <AlertDescription className="dark:text-foreground">
-                <strong>Location captured!</strong><br />
-                GPS accuracy: {location.accuracy.toFixed(1)}m
-                {isAccuracyGood ? ' ✓ Great signal' : ' - Trying to improve...'}
-              </AlertDescription>
-            </Alert>
-
-            {/* Show retry button if accuracy isn't great */}
-            {!isAccuracyGood && (
-              <Button
-                onClick={handleRetry}
-                variant="outline"
-                className="w-full border-coral/30 hover:bg-coral/5 rounded-full"
-                disabled={isCapturing}
-              >
-                <RefreshCw className="mr-2 h-4 w-4" />
-                {isCapturing ? 'Capturing...' : 'Try for Better Accuracy'}
-              </Button>
-            )}
-          </div>
-        )}
-
-        {/* Initial Instructions */}
-        {!hasStarted && !error && (
-          <div className="space-y-4">
-            <div className="text-center py-8">
-              <div className="w-20 h-20 bg-coral/10 rounded-full flex items-center justify-center mx-auto mb-4">
-                <MapPin className="h-10 w-10 text-coral" />
-=======
             <Alert className="border-green-200 bg-green-50">
               <CheckCircle className="h-4 w-4 text-green-600" />
               <AlertTitle className="text-green-800">{t('location.captured.title')}</AlertTitle>
@@ -297,34 +191,9 @@
                 <p className="font-mono text-sm">
                   {location?.timestamp ? new Date(location.timestamp).toLocaleTimeString() : t('common.labels.na')}
                 </p>
->>>>>>> 31908e11
-              </div>
-              <h3 className="font-rubik font-bold text-xl mb-2">Verify Your Location</h3>
-              <p className="text-muted-foreground">
-                We need to confirm you're physically at this location to join the community.
-              </p>
+              </div>
             </div>
 
-<<<<<<< HEAD
-            <Alert className="bg-cream/50 border-0 dark:bg-muted">
-              <AlertDescription className="dark:text-foreground">
-                <ul className="space-y-2 text-sm">
-                  <li className="flex items-start gap-2">
-                    <CheckCircle className="h-4 w-4 mt-0.5 text-mint flex-shrink-0" />
-                    <span>Make sure you're at the QR code location</span>
-                  </li>
-                  <li className="flex items-start gap-2">
-                    <CheckCircle className="h-4 w-4 mt-0.5 text-mint flex-shrink-0" />
-                    <span>Enable location services on your device</span>
-                  </li>
-                  <li className="flex items-start gap-2">
-                    <CheckCircle className="h-4 w-4 mt-0.5 text-mint flex-shrink-0" />
-                    <span>For best results, stand near a window or outside</span>
-                  </li>
-                </ul>
-              </AlertDescription>
-            </Alert>
-=======
             {/* Warning for poor accuracy */}
             {accuracyStatus === 'poor' && (
               <Alert>
@@ -336,20 +205,15 @@
             )}
           </div>
         )}
->>>>>>> 31908e11
-
-            <Button
+
+        {/* Action Buttons */}
+        <div className="flex gap-2 pt-2">
+          {!hasStarted || permissionStatus === 'denied' ? (
+            <Button 
               onClick={handleRequestLocation}
-              className="w-full bg-coral hover:bg-coral/90 text-white font-semibold py-6 text-lg rounded-full"
-              size="lg"
+              className="flex-1"
               disabled={isCapturing}
             >
-<<<<<<< HEAD
-              <Navigation className="mr-2 h-5 w-5" />
-              Allow Location Access
-            </Button>
-          </div>
-=======
               {isCapturing ? (
                 <>
                   <Loader2 className="mr-2 h-4 w-4 animate-spin" />
@@ -391,7 +255,6 @@
               </ul>
             </AlertDescription>
           </Alert>
->>>>>>> 31908e11
         )}
       </CardContent>
     </Card>
