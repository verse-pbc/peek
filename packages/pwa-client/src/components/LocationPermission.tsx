import React, { useEffect, useState, useCallback } from 'react';
import { useTranslation } from 'react-i18next';
import { Alert, AlertDescription, AlertTitle } from './ui/alert';
import { Button } from './ui/button';
import { Card, CardContent, CardDescription, CardHeader, CardTitle } from './ui/card';
import { Badge } from './ui/badge';
import { Progress } from './ui/progress';
import {
  MapPin,
  AlertCircle,
  CheckCircle,
  Loader2,
  Navigation,
  RefreshCw
} from 'lucide-react';
import { useLocationCapture } from '../lib/useLocationCapture';

interface LocationPermissionProps {
  onLocationCaptured?: (location: {
    latitude: number;
    longitude: number;
    accuracy: number;
    timestamp: number;
  }) => void;
  onPermissionDenied?: () => void;
  maxAccuracy?: number; // Maximum acceptable accuracy in meters (default: 20)
  autoStart?: boolean; // Automatically request location on mount
}

export const LocationPermission: React.FC<LocationPermissionProps> = ({
  onLocationCaptured,
  onPermissionDenied,
  maxAccuracy = 20,
  autoStart = false
}) => {
  const { t } = useTranslation();
  const [hasStarted, setHasStarted] = useState(false);
<<<<<<< HEAD

=======
  const [permissionRequestTime, setPermissionRequestTime] = useState<number | null>(null);
  const [isWaitingForPermission, setIsWaitingForPermission] = useState(false);
  
>>>>>>> a5e84c1f
  const {
    location,
    error,
    isCapturing,
    permission: permissionStatus,
    captureLocation,
    startWatching: _startWatching,
    stopWatching: _stopWatching,
    isWatching: _isWatching
  } = useLocationCapture({
    enableHighAccuracy: true,
    timeout: 30000,
    maximumAge: 0
  });

  const handleRequestLocation = useCallback(async () => {
    setHasStarted(true);
    setPermissionRequestTime(Date.now());
    setIsWaitingForPermission(true);
    await captureLocation();
    setIsWaitingForPermission(false);
  }, [captureLocation]);

  const handleRetry = async () => {
    await captureLocation();
  };

  // Auto-start if requested
  useEffect(() => {
    if (autoStart && !hasStarted) {
      setHasStarted(true);
      handleRequestLocation();
    }
  }, [autoStart, hasStarted, handleRequestLocation]);

  // Handle location capture - only call once when location is first captured
  useEffect(() => {
    if (location && onLocationCaptured) {
      onLocationCaptured({
        latitude: location.latitude,
        longitude: location.longitude,
        accuracy: location.accuracy,
        timestamp: location.timestamp
      });
    }
  }, [location, onLocationCaptured]); // Only trigger when timestamp changes (new capture)

  // Handle permission denial with grace period to avoid false positives on iOS
  useEffect(() => {
    if (permissionStatus === 'denied' && onPermissionDenied) {
      // Add grace period: only treat as denied if 3+ seconds have passed since request
      // This prevents iOS from showing error while native dialog is still open
      const gracePeriod = 3000; // 3 seconds
      const timeSinceRequest = permissionRequestTime ? Date.now() - permissionRequestTime : Infinity;

      if (timeSinceRequest > gracePeriod) {
        onPermissionDenied();
      } else {
        // Still in grace period - likely the native dialog is open
        // Wait and check again
        const remaining = gracePeriod - timeSinceRequest;
        setTimeout(() => {
          if (permissionStatus === 'denied' && onPermissionDenied) {
            onPermissionDenied();
          }
        }, remaining);
      }
    }
  }, [permissionStatus, onPermissionDenied, permissionRequestTime]);

  // Determine if accuracy is acceptable
  const isAccuracyGood = location ? location.accuracy <= maxAccuracy : false;

  return (
    <Card className="w-full max-w-2xl mx-auto">
      <CardHeader>
        <CardTitle className="flex items-center gap-2">
          <Navigation className="h-5 w-5" />
          {t('location.verification_title')}
        </CardTitle>
        <CardDescription>
          {t('location.verification_desc')}
        </CardDescription>
      </CardHeader>
      
      <CardContent className="space-y-4">
        {/* Permission Status */}
        {permissionStatus === 'denied' && (
          <Alert variant="destructive">
            <XCircle className="h-4 w-4" />
            <AlertTitle>{t('location.permission.denied_title')}</AlertTitle>
            <AlertDescription>
              {t('location.permission.denied_desc')}
            </AlertDescription>
          </Alert>
        )}

<<<<<<< HEAD
        {/* Error State */}
        {error && permissionStatus !== 'denied' && (
=======
        {/* Waiting for Permission State (iOS grace period) */}
        {isWaitingForPermission && !location && !error && (
          <Alert className="border-blue-200 bg-blue-50">
            <Loader2 className="h-4 w-4 animate-spin text-blue-600" />
            <AlertTitle className="text-blue-800">{t('location.permission.waiting_title')}</AlertTitle>
            <AlertDescription className="text-blue-700">
              {t('location.permission.waiting_desc')}
            </AlertDescription>
          </Alert>
        )}

        {/* Error Alert */}
        {error && permissionStatus !== 'denied' && !isWaitingForPermission && (
>>>>>>> a5e84c1f
          <Alert variant="destructive">
            <AlertCircle className="h-4 w-4" />
            <AlertTitle>{t('location.error_title')}</AlertTitle>
            <AlertDescription>{error}</AlertDescription>
          </Alert>
        )}

        {/* Loading State */}
        {isCapturing && !location && !isWaitingForPermission && (
          <div className="flex flex-col items-center justify-center py-8 space-y-4">
            <div className="relative">
              <MapPin className="h-12 w-12 text-gray-400" />
              <Loader2 className="h-12 w-12 absolute inset-0 animate-spin text-primary" />
            </div>
            <p className="text-sm text-gray-600">{t('location.capturing.title')}</p>
            <p className="text-xs text-gray-500">{t('location.capturing.description')}</p>
          </div>
        )}

        {/* Location Details */}
        {location && (
          <div className="space-y-4">
            <Alert className="border-green-200 bg-green-50">
              <CheckCircle className="h-4 w-4 text-green-600" />
              <AlertTitle className="text-green-800">{t('location.captured.title')}</AlertTitle>
              <AlertDescription className="text-green-700">
                {t('location.captured.description')}
              </AlertDescription>
            </Alert>

            {/* GPS Accuracy Indicator */}
            <div className="space-y-2">
              <div className="flex items-center justify-between">
                <span className="text-sm font-medium">{t('location.accuracy.title')}</span>
                <Badge variant={getAccuracyBadgeVariant(accuracyStatus)}>
                  {accuracyStatus === 'excellent' && t('location.accuracy.excellent')}
                  {accuracyStatus === 'good' && t('location.accuracy.good')}
                  {accuracyStatus === 'fair' && t('location.accuracy.fair')}
                  {accuracyStatus === 'poor' && t('location.accuracy.poor')}
                </Badge>
              </div>

              <Progress value={accuracyPercentage} className="h-2" />

              <div className="flex items-center justify-between text-sm">
                <span className={getAccuracyColor(accuracyStatus)}>
                  {t('location.accuracy.current', { accuracy: currentAccuracy.toFixed(1) })}
                </span>
                <span className="text-gray-500">
                  {t('location.accuracy.required', { maxAccuracy })}
                </span>
              </div>
            </div>

            {/* Location Info */}
            <div className="grid grid-cols-2 gap-4 pt-2">
              <div className="space-y-1">
                <p className="text-xs text-gray-500">{t('common.labels.latitude')}</p>
                <p className="font-mono text-sm">{location.latitude?.toFixed(6)}</p>
              </div>
              <div className="space-y-1">
                <p className="text-xs text-gray-500">{t('common.labels.longitude')}</p>
                <p className="font-mono text-sm">{location.longitude?.toFixed(6)}</p>
              </div>
              <div className="space-y-1">
                <p className="text-xs text-gray-500">{t('common.labels.altitude')}</p>
                <p className="font-mono text-sm">
                  {location.altitude ? `${location.altitude.toFixed(1)}m` : t('common.labels.na')}
                </p>
              </div>
              <div className="space-y-1">
                <p className="text-xs text-gray-500">{t('common.labels.timestamp')}</p>
                <p className="font-mono text-sm">
                  {location?.timestamp ? new Date(location.timestamp).toLocaleTimeString() : t('common.labels.na')}
                </p>
              </div>
            </div>

            {/* Warning for poor accuracy */}
            {accuracyStatus === 'poor' && (
              <Alert>
                <AlertCircle className="h-4 w-4" />
                <AlertDescription>
                  {t('location.accuracy.warning')}
                </AlertDescription>
              </Alert>
            )}
          </div>
        )}

        {/* Action Buttons */}
        <div className="flex gap-2 pt-2">
          {!hasStarted || permissionStatus === 'denied' ? (
            <Button 
              onClick={handleRequestLocation}
              className="flex-1"
              disabled={isCapturing}
            >
              {isCapturing ? (
                <>
                  <Loader2 className="mr-2 h-4 w-4 animate-spin" />
                  {t('location.buttons.requesting')}
                </>
              ) : (
                <>
                  <MapPin className="mr-2 h-4 w-4" />
                  {t('location.buttons.allow')}
                </>
              )}
            </Button>
          ) : (
            <>
              {location && (
                <Button 
                  onClick={handleRetry}
                  variant="outline"
                  className="flex-1"
                  disabled={isCapturing}
                >
                  <RefreshCw className="mr-2 h-4 w-4" />
                  {isCapturing ? t('location.buttons.capturing') : t('location.buttons.recapture')}
                </Button>
              )}
            </>
          )}
        </div>

        {/* Instructions */}
        {!location && !error && (
          <Alert>
            <AlertDescription>
              <ul className="list-disc list-inside space-y-1 text-sm">
                <li>{t('location.instructions.at_location')}</li>
                <li>{t('location.instructions.enable_gps')}</li>
                <li>{t('location.instructions.best_accuracy')}</li>
                <li>{t('location.instructions.grant_permission')}</li>
              </ul>
            </AlertDescription>
          </Alert>
        )}
      </CardContent>
    </Card>
  );
};<|MERGE_RESOLUTION|>--- conflicted
+++ resolved
@@ -35,13 +35,9 @@
 }) => {
   const { t } = useTranslation();
   const [hasStarted, setHasStarted] = useState(false);
-<<<<<<< HEAD
-
-=======
   const [permissionRequestTime, setPermissionRequestTime] = useState<number | null>(null);
   const [isWaitingForPermission, setIsWaitingForPermission] = useState(false);
   
->>>>>>> a5e84c1f
   const {
     location,
     error,
@@ -139,10 +135,6 @@
           </Alert>
         )}
 
-<<<<<<< HEAD
-        {/* Error State */}
-        {error && permissionStatus !== 'denied' && (
-=======
         {/* Waiting for Permission State (iOS grace period) */}
         {isWaitingForPermission && !location && !error && (
           <Alert className="border-blue-200 bg-blue-50">
@@ -156,7 +148,6 @@
 
         {/* Error Alert */}
         {error && permissionStatus !== 'denied' && !isWaitingForPermission && (
->>>>>>> a5e84c1f
           <Alert variant="destructive">
             <AlertCircle className="h-4 w-4" />
             <AlertTitle>{t('location.error_title')}</AlertTitle>
